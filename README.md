--- conflicted
+++ resolved
@@ -7,11 +7,7 @@
 
 The Job-Shop Scheduling Problem (JSSP) is a well-known NP-hard combinatorial optimization problem. It consists of scheduling a set of jobs on a set of machines, where each job is a sequence of operations that must be processed on a set of machines. Each operation has a specific processing time and must be processed in a specific order. The objective is to find a schedule that minimizes the makespan, i.e., the time when all jobs are completed.
 
-<<<<<<< HEAD
-This problem is modeled as a graph (as it's shown in the above image), so we can apply GNN based technique to generate new instances (See my [gan_paper/paper](paper.pdf) draft titled "Generating Realistic and Difficult Job Shop Scheduling Problems with a GAN-based Framework for Graph Neural Networks") or to solve the problem (my bachelor's thesis theme). This repository will contain the code for both approaches. Currently, I'm working only on my bachelor's thesis, but some code for the GAN-based approach is already available.
-=======
-This problem is modeled as a graph (as it's shown in the above image), so we can apply GNN-based techniques to generate new instances (See my [paper](paper.pdf) draft titled "Generating Realistic and Difficult Job Shop Scheduling Problems with a GAN-based Framework for Graph Neural Networks") or to solve the problem (my bachelor's thesis theme). This repository will contain the code for both approaches. Currently, I'm working only on my bachelor's thesis, but some code for the GAN-based approach is already available.
->>>>>>> ab163839
+This problem is modeled as a graph (as it's shown in the above image), so we can apply GNN-based technique to generate new instances (See my [gan_paper/paper](paper.pdf) draft titled "Generating Realistic and Difficult Job Shop Scheduling Problems with a GAN-based Framework for Graph Neural Networks") or to solve the problem (my bachelor's thesis theme). This repository will contain the code for both approaches. Currently, I'm working only on my bachelor's thesis, but some code for the GAN-based approach is already available.
 
 This a very active repository right now, and many changes are done daily, so comprehensive documentation is not yet available. In the future, a step-by-step explanation of the source code of this project will be created in the [Tutorials](notebooks/tutorials). Currently, there is an introductory tutorial.
 
